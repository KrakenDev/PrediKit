--- conflicted
+++ resolved
@@ -36,17 +36,12 @@
             XCTAssertEqual(includeIf.predicateString, "SELF IN %@")
             includeIf.SELF.matchesAnyValueIn(legendarySet)
             XCTAssertEqual(includeIf.predicateString, "SELF IN %@")
-<<<<<<< HEAD
-            includeIf.string(.title).matchesAnyValueIn(legendaryArray)
-            XCTAssertEqual(includeIf.predicateString, "title IN %@")
-=======
             includeIf.member(.bestElfFriend, ofType: Elf.self).matchesAnyValueIn(legendaryArray)
             XCTAssertEqual(includeIf.predicateString, "bestElfFriend IN %@")
             includeIf.string(.title).matchesAnyValueIn(legendaryArray)
             XCTAssertEqual(includeIf.predicateString, "title IN %@")
             includeIf.string(.title).matchesAnyValueIn(foundationArray)
             XCTAssertEqual(includeIf.predicateString, "title IN %@")
->>>>>>> be3e5498
         }
     }
     
@@ -201,22 +196,14 @@
         let enemyBirthdate = NSDate()
         let predicate = NSPredicate(Kraken.self) { includeIf in
             let bestElfFriend = includeIf.member(.bestElfFriend, ofType: Elf.self)
-<<<<<<< HEAD
-            let bestElfFriendsMortalEnemy = bestElfFriend.member("enemyYo", ofType: Cerberus.self)
-=======
             let bestElfFriendsMortalEnemy = bestElfFriend.member(.birthdate, ofType: Cerberus.self)
->>>>>>> be3e5498
 
             !bestElfFriend.equalsNil &&
             bestElfFriend.equals(elf) &&
             bestElfFriendsMortalEnemy.date(.birthdate).equals(enemyBirthdate) &&
             bestElfFriend.string(.title).equals(elfName)
         }
-<<<<<<< HEAD
-        XCTAssertEqual(predicate.predicateFormat, NSPredicate(format: "!(bestElfFriend == nil) && bestElfFriend == %@ && bestElfFriend.enemyYo.birthdate == %@ && bestElfFriend.title == %@", elf, enemyBirthdate, elfName).predicateFormat)
-=======
         XCTAssertEqual(predicate.predicateFormat, NSPredicate(format: "!(bestElfFriend == nil) && bestElfFriend == %@ && bestElfFriend.birthdate.birthdate == %@ && bestElfFriend.title == %@", elf, enemyBirthdate, elfName).predicateFormat)
->>>>>>> be3e5498
     }
     
     func testSimpleANDIncluderCombination() {
@@ -327,10 +314,6 @@
                     includeIf.string(.title).equals(theElfTitle)
                     return .IncludeIfMatched(.Amount(.IsGreaterThan(0)))
                 }
-<<<<<<< HEAD
-                
-                isTheKraken || isBirthedToday || isHungry || (isOlderThan5AndAHalf && !hasElfSubordinates)
-=======
                 let hasCerberusSubordinates = includeIf.collection(.subordinates).subquery(Cerberus.self) { includeIf in
                     let age = includeIf.number(.age).equals(age)
                     let birthdate = includeIf.date(.birthdate).equals(rightNow)
@@ -340,16 +323,11 @@
                 }
                 
                 isTheKraken || isOlderThan5AndAHalf || isHungry || (isBirthedToday && !hasElfSubordinates && hasCerberusSubordinates)
->>>>>>> be3e5498
                 
                 return .IncludeIfMatched(.Amount(.Equals(0)))
             }
         }
-<<<<<<< HEAD
-        let expectedPredicate = NSPredicate(format: "SUBQUERY(friends, $CerberusItem, $CerberusItem.title == \"The Almighty Kraken\" OR $CerberusItem.birthdate == %@ OR $CerberusItem.isHungry == true OR ($CerberusItem.age > \(age) AND (NOT SUBQUERY($CerberusItem.subordinates, $ElfItem, $ElfItem.title == \"The Lowly Elf\").@count > 0))).@count == 0", rightNow)
-=======
         let expectedPredicate = NSPredicate(format: "SUBQUERY(friends, $CerberusItem, $CerberusItem.title == \"The Almighty Kraken\" OR $CerberusItem.age > \(age) OR $CerberusItem.isHungry == true OR ($CerberusItem.birthdate == %@ AND (NOT SUBQUERY($CerberusItem.subordinates, $ElfItem, $ElfItem.title == \"The Lowly Elf\").@count > 0) && SUBQUERY($CerberusItem.subordinates, $CerberusItem, $CerberusItem.birthdate == %@ || $CerberusItem.age == \(age)).@count > 0)).@count == 0", rightNow, rightNow)
->>>>>>> be3e5498
         XCTAssertEqual(predicate.predicateFormat, expectedPredicate.predicateFormat)
     }
     
